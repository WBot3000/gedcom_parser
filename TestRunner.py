import unittest

#Unit Test Classes
from tests.US01_Tests import US01_Tests as us01
from tests.US02_Tests import US02_Tests as us02
from tests.US03_Tests import US03_Tests as us03
from tests.US04_Tests import US04_Tests as us04 #New
from tests.US05_Tests import US05_Tests as us05 #New
from tests.US06_Tests import US06_Tests as us06 #New
from tests.US07_Tests import US07_Tests as us07
<<<<<<< HEAD
from tests.US14_Tests import US14_Tests as us14 #New
=======
from tests.US10_Tests import US10_Tests as us10
from tests.US11_Tests import US11_Tests as us11
>>>>>>> 02c1fc7a
from tests.US15_Tests import TestFewerThan15Siblings as us15
from tests.US21_Tests import TestCheckCorrectGenderForRoles as us21
from tests.US22_Tests import US22_Tests as us22
from tests.US23_Tests import TestCheckUniqueNamesAndBirthDates as us23
from tests.US28_Tests import US28_Tests as us28
from tests.US42_Tests import US42_Tests as us42

#Index of the array is the number of the corresponding user story minus 1
#Fill this out as test case files are written
<<<<<<< HEAD
testCaseClassArray = [us01, us02, us03, us04, us05, us06, us07, None, None, None, 
                      None, None, None, us14, us15, None, None, None, None, None, 
=======
testCaseClassArray = [us01, us02, us03, None, None, None, us07, None, None, us10, 
                      us11, None, None, None, us15, None, None, None, None, None, 
>>>>>>> 02c1fc7a
                      us21, us22, us23, None, None, None, None, us28, None, None,
                      None, None, None, None, None, None, None, None, None, None,
                      None, us42]

def printTestCases(usNum: int):
    if(usNum < 1 or usNum > 42):
        raise ValueError("Number provided not between 1 and 42")
    testCaseClass = testCaseClassArray[usNum - 1]
    if(testCaseClass is None):
        raise Exception("Test cases for US" + str(usNum) + " yet to be implemented.")
    cases = unittest.TestLoader().loadTestsFromTestCase(testCaseClass)
    print("\n[||||||||||||||||||||||||||||||||||||||||||||||||||||||||||||||||||||||||||]")
    unittest.TextTestRunner(verbosity=2).run(cases)
    print("[||||||||||||||||||||||||||||||||||||||||||||||||||||||||||||||||||||||||||]\n")

while(True):
    testCaseVal: str = input("Which set of test cases do you want to run (Provide a number from 1-42, write ALL to run all 42 test suites, write EXIT to exit the program)? ")
    try:
        fixedVal: str = testCaseVal.strip().upper()
        if(fixedVal == "EXIT"):
            print("Goodbye")
            break
        elif(fixedVal == "ALL"):
            for num in range(len(testCaseClassArray)):
                try:
                    printTestCases(num+1)
                except Exception as e:
                    print(e)
            print()
        else:
            testCaseNum = int(testCaseVal)
            printTestCases(testCaseNum)
    except Exception as e:
        print(e)<|MERGE_RESOLUTION|>--- conflicted
+++ resolved
@@ -4,16 +4,13 @@
 from tests.US01_Tests import US01_Tests as us01
 from tests.US02_Tests import US02_Tests as us02
 from tests.US03_Tests import US03_Tests as us03
-from tests.US04_Tests import US04_Tests as us04 #New
-from tests.US05_Tests import US05_Tests as us05 #New
-from tests.US06_Tests import US06_Tests as us06 #New
+from tests.US04_Tests import US04_Tests as us04
+from tests.US05_Tests import US05_Tests as us05 
+from tests.US06_Tests import US06_Tests as us06
 from tests.US07_Tests import US07_Tests as us07
-<<<<<<< HEAD
-from tests.US14_Tests import US14_Tests as us14 #New
-=======
 from tests.US10_Tests import US10_Tests as us10
 from tests.US11_Tests import US11_Tests as us11
->>>>>>> 02c1fc7a
+from tests.US14_Tests import US14_Tests as us14
 from tests.US15_Tests import TestFewerThan15Siblings as us15
 from tests.US21_Tests import TestCheckCorrectGenderForRoles as us21
 from tests.US22_Tests import US22_Tests as us22
@@ -23,13 +20,8 @@
 
 #Index of the array is the number of the corresponding user story minus 1
 #Fill this out as test case files are written
-<<<<<<< HEAD
-testCaseClassArray = [us01, us02, us03, us04, us05, us06, us07, None, None, None, 
-                      None, None, None, us14, us15, None, None, None, None, None, 
-=======
-testCaseClassArray = [us01, us02, us03, None, None, None, us07, None, None, us10, 
-                      us11, None, None, None, us15, None, None, None, None, None, 
->>>>>>> 02c1fc7a
+testCaseClassArray = [us01, us02, us03, us04, us05, us06, us07, None, None, us10, 
+                      us11, None, None, us14, us15, None, None, None, None, None, 
                       us21, us22, us23, None, None, None, None, us28, None, None,
                       None, None, None, None, None, None, None, None, None, None,
                       None, us42]
