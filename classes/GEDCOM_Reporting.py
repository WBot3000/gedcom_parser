from abc import ABC, abstractmethod
from datetime import datetime, date, timedelta
from prettytable import PrettyTable
from classes.GEDCOM_Units import GEDCOMUnit, Individual, Family, GEDCOMReadException

#Contains the report class used to contain all of the report data, as well as a couple of utility functions to help out

#Maps months to their integer value
monthToInt = {
    "JAN": 1,
    "FEB": 2,
    "MAR": 3,
    "APR": 4,
    "MAY": 5,
    "JUN": 6,
    "JUL": 7,
    "AUG": 8,
    "SEP": 9,
    "OCT": 10,
    "NOV": 11,
    "DEC": 12
}

#Converts GEDCOM date string into a Python date
def stringDateConversion(string: str) -> date:
    if(string == None or string == ""):
        raise GEDCOMReadException("Date is not provided")
    dateParts = string.split(" ", 2)
    if(len(dateParts) != 3):
        raise GEDCOMReadException("Date is malformed. Should consist <day> <month> <year>, where <day> and <year> are numerical values, while <month> is the first three letters of the month capitalized")
    day: int
    #Parse day
    try:
        day = int(dateParts[0])
    except ValueError:
        raise GEDCOMReadException("<day> of date (" + dateParts[0] + ") is not a valid numerical value")
    #Parse month
    month: int = monthToInt.get(dateParts[1])
    if(month is None):
        raise GEDCOMReadException("<month> of date (" + dateParts[1] + ") is not a valid month string")
    #Parse year
    year: int
    try:
        year = int(dateParts[2])
    except ValueError:
        raise GEDCOMReadException("<year> of date (" + dateParts[2] + ") is not a valid numerical value")
    #Create final date and return it
    finalDate: date
    try:
        finalDate = date(year, month, day)
    except ValueError:
        raise GEDCOMReadException(string + " is not a valid date (the day is probably too large for the current month)")
    return finalDate

#Will contain all of the data of the report, such as...
# # Errors and anomalies that are caught within the file
# # Upcoming birthdays and anniversaries
class Report():

    def __init__(self):
        #Storage for all of the individual records
        # IDs are the keys, Individual objects are the values
        self.indi_map: dict[str, Individual] = {}
        #Storage for all of the family records
        # IDs are the keys, Family objects are the values
        self.fam_map: dict[str, Family] = {}

        #TODO: Make these maps of some kind?
        #TODO: Create an object for errors/anomalies/birthdays/anniversaries
        self.errors: list[ReportDetail] = [] 
        self.anomalies: list[ReportDetail] = []
        self.upcomingBirthdays: list[ReportDetail] = []
        self.upcomingAnniversaries: list[ReportDetail] = []

        self.recent_births: list[ReportDetail] = []
        self.recent_deaths: list[ReportDetail] = []

        #Used for US01 - Dates before current date. Micro-optimization so that this doesn't need to be recalculated for every date checked (since it won't change).
        self.run_date: date = datetime.today().date()
        #Used for US22 - Unique IDs. Key is ID that's attempting to be duplicated, int is the amount of times it's duplicated (used to differentiate between IDs)
        self.duplicate_id_map: dict[str, int] = {}


    #Used to add the current object to either the Individual or Family maps
    def addToReport(self, unit: GEDCOMUnit) -> None:
        if(unit is None):
            pass
        elif(isinstance(unit, Individual)):
            dup_check: Individual = self.indi_map.get(unit.id, None)
            if(dup_check is not None):
                newId: str = self.check_unique_id_and_fix(unit.id)
                unit.id = newId
            self.indi_map.update({unit.id: unit})
        elif(isinstance(unit, Family)):
            dup_check: Family = self.fam_map.get(unit.id, None)
            if(dup_check is not None):
                newId: str = self.check_unique_id_and_fix(unit.id)
                unit.id = newId
            self.fam_map.update({unit.id: unit})
        else:
            raise GEDCOMReadException("Attempting to add non-GEDCOMUnit object to either the Individual or Family maps")


    #US01 - Dates before current date
    # Make sure all of the dates present in the file occur before the scanning of the file.
    def check_for_future_dates(self, dateVal : date):
        if(dateVal and dateVal > self.run_date):
            self.errors.append(ReportDetail("Future Date", f"Date that has yet to happen ({dateVal}) has been detected"))

    #US02 - Birth before Marriage
    # This is to check if birth occurred before marriage of an individual
    def birth_before_marriage(self):
        for fam in self.fam_map.values():
            husband = self.indi_map.get(fam.husbandId, None)
            if(husband and husband.birthDate and husband.birthDate > fam.marriageDate):
                self.errors.append(ReportDetail("Birth After Marriage", "Birth of " + husband.id + " (" +  str(husband.birthDate) + ") occurred after their marriage (" + str(fam.marriageDate) + ")"))
            wife = self.indi_map.get(fam.wifeId, None)
            if(wife and wife.birthDate and wife.birthDate > fam.marriageDate):
                self.errors.append(ReportDetail("Birth After Marriage", "Birth of " + wife.id + " (" +  str(wife.birthDate) + ") occurred after their marriage (" + str(fam.marriageDate) + ")"))
    
    #US03 - Birth before Death
    # This is to check if birth occurred before death of an individual
    def birth_before_death(self):
        for indi in self.indi_map.values():
            if indi.birthDate and indi.deathDate and indi.deathDate < indi.birthDate:
                self.errors.append(ReportDetail("Birth After Death", "Birth of " + indi.id + " (" + str(indi.birthDate) + ") occurs after their death (" + str(indi.deathDate) + ")" ))

    
    #US04 - Marriage before divorce
    #Marriage should occur before divorce of spouses, and divorce can only occur after marriage
    def marriage_before_divorce(self):
        for fam in self.fam_map.values():
            if fam.marriageDate and fam.divorceDate and fam.divorceDate < fam.marriageDate:
                    self.errors.append(ReportDetail("Divorce Before Marriage", "Divorce of " + fam.id + " (" + str(fam.divorceDate) + ") occurs before their marriage (" + str(fam.marriageDate) + ")"))
            elif fam.divorceDate and not fam.marriageDate:
                    self.errors.append(ReportDetail("Divorce Without Marriage", "Divorce of " + fam.id + " (" + str(fam.divorceDate) + ") occurs without a recorded marriage date."))


    # US05 - Marriage before death  
    # Marriage should occur before death of either spouse
    def marriage_before_death(self):
        for fam in self.fam_map.values():
            self.check_marriage_before_death(fam.husbandId, fam)
            self.check_marriage_before_death(fam.wifeId, fam)

    def check_marriage_before_death(self, spouse_id, family):
        spouse = self.indi_map.get(spouse_id)
        
        if spouse and spouse.deathDate and spouse.deathDate < family.marriageDate:
            error_message = f"Marriage of {family.id} ({family.marriageDate}) occurs after the death of {spouse.name} ({spouse.deathDate})"
            self.errors.append(ReportDetail("Marriage After Death", error_message))


    #US06 - Divorce before death
    # Divorce can only occur before death of both spouses
    def divorce_before_death(self):
        for fam in self.fam_map.values():
            if fam.divorceDate:
                husband = self.indi_map.get(fam.husbandId, None)
                wife = self.indi_map.get(fam.wifeId, None)
                if (husband and husband.deathDate and fam.divorceDate > husband.deathDate):
                    self.errors.append(ReportDetail("Divorce After Death", f"Divorce for family {fam.id} ({fam.divorceDate}) occurs after the death of the husband ({husband.deathDate})"))
                if (wife and wife.deathDate and fam.divorceDate > wife.deathDate):
                    self.errors.append(ReportDetail("Divorce Afte Death", f"Divorce for family {fam.id} ({fam.divorceDate}) occurs after the death of the wife ({wife.deathDate})"))


    #US07 - Less than 150 years old
    # Make sure all individuals are less than 150 years old
    def check_max_age(self):
        for indi in self.indi_map.values():
            if(indi.birthDate):
                age: int = indi.calculateAge()
                if(age > 150):
                    self.errors.append(ReportDetail("Over 150 Years Old", f"{indi.id} is over 150 years old ({age} years old)"))

        
    #US10 - Marriage after 14
    # Marriage should be at least 14 years after birth of both spouses (parents must be at least 14 years old)
    def marriage_after_14(self):
        for fam in self.fam_map.values():
            husband = self.indi_map.get(fam.husbandId, None)
            if(husband and husband.birthDate and fam.marriageDate):
                if (fam.marriageDate.month < husband.birthDate.month or fam.marriageDate.month == husband.birthDate.month and fam.marriageDate.day < husband.birthDate.day):
                    if (fam.marriageDate.year - husband.birthDate.year - 1 < 14):
                        self.anomalies.append(ReportDetail("Marriage Before 14", "Marriage for " + husband.id + " (" +  str(fam.marriageDate) + ") occurs before 14 (" + str(husband.birthDate) + ")"))
                else:
                    if (fam.marriageDate.year - husband.birthDate.year < 14):
                        self.anomalies.append(ReportDetail("Marriage Before 14", "Marriage for " + husband.id + " (" +  str(fam.marriageDate) + ") occurs before 14 (" + str(husband.birthDate) + ")"))
            wife = self.indi_map.get(fam.wifeId, None)
            if(wife and wife.birthDate and fam.marriageDate):
                if (fam.marriageDate.month < wife.birthDate.month or fam.marriageDate.month == wife.birthDate.month and fam.marriageDate.day < wife.birthDate.day):
                    if (fam.marriageDate.year - wife.birthDate.year - 1 < 14):
                        self.anomalies.append(ReportDetail("Marriage Before 14", "Marriage for " + wife.id + " (" +  str(fam.marriageDate) + ") occurs before 14 (" + str(wife.birthDate) + ")"))
                else:
                    if (fam.marriageDate.year - wife.birthDate.year < 14):
                        self.anomalies.append(ReportDetail("Marriage Before 14", "Marriage for " + wife.id + " (" +  str(fam.marriageDate) + ") occurs before 14 (" + str(wife.birthDate) + ")"))

    #Calculate divorce date
    def get_divorceDate (self, family):
        husband = self.indi_map.get(family.husbandId, None)
        wife = self.indi_map.get(family.wifeId, None)
        if family.divorceDate:
            divorceDate = family.divorceDate
        elif husband and wife and husband.deathDate and wife.deathDate and husband.deathDate > wife.deathDate:
            divorceDate = wife.deathDate
        elif husband and wife and husband.deathDate and wife.deathDate and wife.deathDate > husband.deathDate:
            divorceDate = husband.deathDate
        elif husband and wife and husband.deathDate and wife.deathDate == None:
            divorceDate = husband.deathDate
        elif husband and wife and wife.deathDate and husband.deathDate == None:
            divorceDate = wife.deathDate
        else:
            divorceDate = None
        return divorceDate

    #US11 - No bigamy
    # Marriage should not occur during marriage to another spouse
    def check_bigamy(self):
        bigamy_true = []
        for fam in self.fam_map.values():
            if fam.divorceDate == None:
                divorceDate = self.get_divorceDate (fam)
                fam.divorceDate = divorceDate
            if fam.id in bigamy_true:
                continue
            husband = self.indi_map.get(fam.husbandId, None)
            wife = self.indi_map.get(fam.wifeId, None)
            marriageDate = fam.marriageDate
<<<<<<< HEAD
=======
            divorceDate = self.get_divorceDate(fam)
>>>>>>> 47e2c267
            if husband and len(husband.spouseIn) > 1:
                for famId in husband.spouseIn:
                    if famId != fam.id:
                        family = self.fam_map.get(famId, None)
                        if family is None:
                            continue
                        marriageDateNew = family.marriageDate
                        divorceDateNew = self.get_divorceDate(family)
                        if divorceDate is not None and divorceDateNew is not None:
                            if marriageDate and marriageDateNew and marriageDate < marriageDateNew and divorceDate > marriageDateNew:
                                bigamy_true.append(famId)
                                self.anomalies.append(ReportDetail("Bigamy", "Spouse details are: " + husband.id + " and families are " + fam.id + " and " + famId))
                            elif marriageDate and marriageDateNew and marriageDate > marriageDateNew and divorceDateNew > marriageDate:
                                bigamy_true.append(famId)
                                self.anomalies.append(ReportDetail("Bigamy", "Spouse details are: " + husband.id + " and families are " + fam.id + " and " + famId))
<<<<<<< HEAD
                        elif divorceDate == None and divorceDateNew == None:
                            bigamy_true.append(famId)
                            self.anomalies.append(ReportDetail("Bigamy", "Spouse details are: " + husband.id + " and families are " + fam.id + " and " + famId))
                        elif divorceDateNew == None and divorceDate > marriageDateNew:
                            bigamy_true.append(famId)
                            self.anomalies.append(ReportDetail("Bigamy", "Spouse details are: " + husband.id + " and families are " + fam.id + " and " + famId))
                        elif divorceDate == None and marriageDate < divorceDateNew:
                            bigamy_true.append(famId)
                            self.anomalies.append(ReportDetail("Bigamy", "Spouse details are: " + husband.id + " and families are " + fam.id + " and " + famId))
                        
=======
                        elif divorceDate and marriageDateNew and divorceDateNew is None and divorceDate > marriageDateNew:
                            bigamy_true.append(famId)
                            self.anomalies.append(ReportDetail("Bigamy", "Spouse details are: " + husband.id + " and families are " + fam.id + " and " + famId))
                        elif divorceDateNew and marriageDate and divorceDate is None and marriageDate < divorceDateNew:
                            bigamy_true.append(famId)
                            self.anomalies.append(ReportDetail("Bigamy", "Spouse details are: " + husband.id + " and families are " + fam.id + " and " + famId))
                        elif divorceDate is None and divorceDateNew is None:
                            bigamy_true.append(famId)
                            self.anomalies.append(ReportDetail("Bigamy", "Spouse details are: " + husband.id + " and families are " + fam.id + " and " + famId))
>>>>>>> 47e2c267
            if wife and len(wife.spouseIn) > 1:
                for famId in wife.spouseIn:
                    if famId != fam.id:
                        family = self.fam_map.get(famId, None)
                        if family is None:
                            continue
                        marriageDateNew = family.marriageDate
                        divorceDateNew = self.get_divorceDate(family)
                        if divorceDate is not None and divorceDateNew is not None:
                            if marriageDate and marriageDateNew and marriageDate < marriageDateNew and divorceDate > marriageDateNew:
                                bigamy_true.append(famId)
                                self.anomalies.append(ReportDetail("Bigamy", "Spouse details are: " + wife.id + " and families are " + fam.id + " and " + famId))
                            elif marriageDate and marriageDateNew and marriageDate > marriageDateNew and divorceDateNew > marriageDate:
                                bigamy_true.append(famId)
                                self.anomalies.append(ReportDetail("Bigamy", "Spouse details are: " + wife.id + " and families are " + fam.id + " and " + famId))
<<<<<<< HEAD
                        elif divorceDate == None and divorceDateNew == None:
                            bigamy_true.append(famId)
                            self.anomalies.append(ReportDetail("Bigamy", "Spouse details are: " + wife.id + " and families are " + fam.id + " and " + famId))
                        elif divorceDateNew == None and divorceDate > marriageDateNew:
                            bigamy_true.append(famId)
                            self.anomalies.append(ReportDetail("Bigamy", "Spouse details are: " + wife.id + " and families are " + fam.id + " and " + famId))
                        elif divorceDate == None and marriageDate < divorceDateNew:
=======
                        elif divorceDate and marriageDateNew and divorceDateNew is None and divorceDate > marriageDateNew:
                            bigamy_true.append(famId)
                            self.anomalies.append(ReportDetail("Bigamy", "Spouse details are: " + wife.id + " and families are " + fam.id + " and " + famId))
                        elif divorceDateNew and marriageDate and divorceDate is None and marriageDate < divorceDateNew:
                            bigamy_true.append(famId)
                            self.anomalies.append(ReportDetail("Bigamy", "Spouse details are: " + wife.id + " and families are " + fam.id + " and " + famId))
                        elif divorceDate is None and divorceDateNew is None:
>>>>>>> 47e2c267
                            bigamy_true.append(famId)
                            self.anomalies.append(ReportDetail("Bigamy", "Spouse details are: " + wife.id + " and families are " + fam.id + " and " + famId))

    #US12 - Parents not too old
    # This checks all of the families and compares the ages of both parents to their 
    def check_parent_child_age_difference(self):
        for fam in self.fam_map.values():
            #Store the information and age for the kids in the array so all that doesn't have to be fetched twice (once for father, once for mother)
            kidsInfo: list[str] = []
            kidsAges: list[int] = []
            if(len(fam.childIds) == 0 or (fam.husbandId is None and fam.wifeId is None)): #Don't bother if there's no children or no parents
                continue
            else:
                kidsInfo = list(filter(lambda kid: kid.birthDate is not None, map(lambda kidId: self.indi_map.get(kidId, None), fam.childIds))) #Get the information of all the kids, and remove the ones without birthdays
                kidsAges = list(map(lambda kid: kid.calculateAge(), kidsInfo)) #Get all fo their ages
            dadInfo: Individual = self.indi_map.get(fam.husbandId, None)
            if(dadInfo and dadInfo.birthDate):
                dadTooOldFor: list[str] = [] #The ids of all the kids that the dad is more than 80 years older than
                dadAge: int = dadInfo.calculateAge()
                for i in range(len(kidsInfo)):
                    if dadAge - kidsAges[i] > 80: #Father is over 80 years older than this child
                        dadTooOldFor.append(kidsInfo[i].id)
                if(len(dadTooOldFor) > 0):
                    self.anomalies.append(ReportDetail("Parent Too Old", f"Father in family {fam.id} is over 80 years older than one or more of his children {dadTooOldFor}"))
            momInfo: Individual = self.indi_map.get(fam.wifeId, None)
            if(momInfo and momInfo.birthDate):
                momTooOldFor: list[str] = [] #The ids of all the kids that the mom is more than 60 years older than
                momAge: int = momInfo.calculateAge()
                for i in range(len(kidsInfo)):
                    if momAge - kidsAges[i] > 60: #Mom is over 60 years older than this child
                        momTooOldFor.append(kidsInfo[i].id)
                if(len(momTooOldFor) > 0):
                    self.anomalies.append(ReportDetail("Parent Too Old", f"Mother in family {fam.id} is over 60 years older than one or more of her children {momTooOldFor}"))
            
            


    #US14 - Multiple births <= 5
    # No more than five siblings born at the same time
    def check_multiple_births(self):
        for fam in self.fam_map.values():
            birth_dates = {}  # Dictionary to store birth dates and their counts
            for child_id in fam.childIds:
                child = self.indi_map.get(child_id, None)
                if child and child.birthDate:
                    birth_date = child.birthDate
                    if birth_date in birth_dates:
                        birth_dates[birth_date] += 1
                    else:
                        birth_dates[birth_date] = 1
            for date, count in birth_dates.items():
                if count > 5:
                    self.anomalies.append(ReportDetail("Multiple Births", f"More than five siblings were born on {date} in family {fam.id}."))


    # US15 - Fewer than 15 siblings
    def fewer_than_15_siblings(self):
    # Iterate through all families in the GEDCOM file
        for fam in self.fam_map.values():
        # Check the number of children (siblings) in the family
            if len(fam.childIds) >= 15:
            # If there are 15 or more children, add an error to the report
            # This means that the family has too many siblings
                error_message = f"Family {fam.id} has 15 or more children"
                self.anomalies.append(ReportDetail("Too Many Siblings", error_message))

    
    #US16 - Male last names
    #Makes sure that all male members of a family share the same last name
    def get_surname(self, name: str):
        surnameStartPos: int = name.find("/")
        if(surnameStartPos == -1): #No slashes present, so no surname. Just return the empty string.
            return ""
        surnameEndPos: int = name.find("/", surnameStartPos+1) #Find the next slash after the previous one
        if(surnameEndPos == -1): #If that's the only slash present, then just assume that the last name is until the end of the name
            surnameEndPos = len(name)
        if(surnameStartPos+1 == surnameEndPos): #Have encountered two slashes next to each other, this name is empty
            return ""
        else: #Assumes that there's at least one character in the name, which is why the previous check is needed
            return name[surnameStartPos+1:surnameEndPos]


    def check_family_male_surnames(self):
        for fam in self.fam_map.values():
            male_surnames: list[str] = []
            #First, check the husband of the family
            husband: Individual = self.indi_map.get(fam.husbandId, None)
            if(husband and husband.name):
                #Since the husband is always the first person checked, just put their last name in automatically
                male_surnames = [self.get_surname(husband.name)]
            for id in fam.childIds:
                child: Individual = self.indi_map.get(id, None)
                if(child and child.name and child.sex == "M"):
                    child_surname: str = self.get_surname(child.name)
                    if(child_surname not in male_surnames):
                        male_surnames.append(child_surname)
            if(len(male_surnames) > 1):
                self.anomalies.append(ReportDetail("Differing Male Surnames", f"Males in family {fam.id} have several different surnames {male_surnames}")) 


    # US17: No Marriage to Descendants
    # Marriage between ancestors and descendants is not allowed.

    # Helper function to get descendants of an individual.
    def get_descendants(self, individual_id):
        descendants = set()
        for family in self.fam_map.values():
            if family.husbandId == individual_id or family.wifeId == individual_id:
                for child_id in family.childIds:
                    descendants.add(child_id)
                    if(child_id != individual_id): #To prevent infinite recursion when a child is marked as their own parent
                        descendants.update(self.get_descendants(child_id))
        return descendants

    def no_marriage_to_descendants(self):
        # Iterate through individuals.
        for ind in self.indi_map.values():
            # Get descendants of the current individual.
            descendants = self.get_descendants(ind.id)
            if descendants:
                # Iterate through families associated with the current individual.
                for fam_id in ind.spouseIn:
                    family = self.fam_map.get(fam_id, None)
                    if family is not None:
                        husband_id = family.husbandId
                        wife_id = family.wifeId

                        # Check if either the husband or wife is a descendant of the current individual.
                        if husband_id in descendants or wife_id in descendants:
                            if ind.id == husband_id and husband_id not in family.childIds: #Second check is to prevent incorrect recursive descendants
                                otherIndi = self.indi_map.get(wife_id, None)
                                otherIndiId = "NA" if otherIndi is None else otherIndi.id
                                # Add a note about the marriage if the current individual is the husband.
                                self.anomalies.append(ReportDetail("Marriage to Descendant",
                                    f"{ind.id} is married to descendant, {otherIndiId}."))
                            elif wife_id not in family.childIds:
                                otherIndi = self.indi_map.get(husband_id, None)
                                otherIndiId = "NA" if otherIndi is None else otherIndi.id
                                # Add a note about the marriage if the current individual is the wife.
                                self.anomalies.append(ReportDetail("Marriage to Descendant",
                                    f"{ind.id} is married to descendant, {otherIndiId}."))
                      

    #US19
    def first_cousins_should_not_marry(self):
        # Create a dictionary to store the families of the grandparents of each individual
        grandparents = {}

        # Iterate through all families in the GEDCOM file
        for fam in self.fam_map.values():
            # Check if the family has children (individuals)
            if fam.childIds:
                # Get the grandparents (parents of the parents)
                father = self.indi_map.get(fam.husbandId, None)
                mother = self.indi_map.get(fam.wifeId, None)

                patGrandpa = None
                patGrandma = None
                matGrandpa = None
                matGrandma = None

                if(father and father.childIn):
                    fatherFamily = self.fam_map.get(father.childIn, None)
                    if(fatherFamily):
                        patGrandpa = fatherFamily.husbandId
                        patGrandma = fatherFamily.wifeId

                if(mother and mother.childIn):
                    motherFamily = self.fam_map.get(mother.childIn, None)
                    if(motherFamily):
                        matGrandpa = motherFamily.husbandId
                        matGrandma = motherFamily.wifeId

                grandparentsSet = {patGrandpa, patGrandma, matGrandpa, matGrandma}
                grandparentsSet.discard(None) #Get rid of None value if it's in the set

                #if father or mother:
                for child_id in fam.childIds:
                    child = self.indi_map.get(child_id, None)
                    if child:
                        grandparents[child.id] = grandparentsSet

        # Iterate through the families to check if any have common grandparents (first cousins)
        for fam in self.fam_map.values():
            husband_parents = grandparents.get(fam.husbandId, set())
            wife_parents = grandparents.get(fam.wifeId, set())

            # Find common grandparents (first cousins)
            common_grandparents = husband_parents.intersection(wife_parents)

            # If there are common grandparents, it means first cousins are getting married
            if common_grandparents:
                error_message = f"First cousins are getting married in Family {fam.id}"
                self.anomalies.append(ReportDetail("First Cousins Marrying", error_message))


    #US21 - Correct Gender of Role
    def check_correct_gender_for_roles(self):
        # Iterate through all families in the GEDCOM file
        for fam in self.fam_map.values():
            husband_id = fam.husbandId
            wife_id = fam.wifeId
            
            # Check the husband's gender
            if husband_id:
                husband = self.indi_map.get(husband_id)
                if husband and husband.sex != "M":
                    # Add the issue to the list
                    self.errors.append(ReportDetail("Incorrect Sex", f"Husband in family {fam.id} is female"))
            
            # Check the wife's gender
            if wife_id:
                wife = self.indi_map.get(wife_id)
                if wife and wife.sex != "F":
                    # Add the issue to the list
                    self.errors.append(ReportDetail("Incorrect Sex", f"Wife in family {fam.id} is male"))


    #US22 - Unique IDs
    #This takes a passed in ID, checks if it's a duplicate, and if it is, then note it as an error and change it to make it unique
    #Right now, if the shared ID is used in a family, it will automatically assume it's meant for the first person. I don't think there's a way to account for this given the limitations of GEDCOM files
    def check_unique_id_and_fix(self, id) -> str:
        if(id in self.indi_map or id in self.fam_map):
            self.errors.append(ReportDetail("Duplicate IDs", id + " is already used"))
            numDuplicates: int = self.duplicate_id_map.get(id, 1) #numDuplicates is 1 less than the amount of total times the ID appears in total (since the original isn't a duplicate)
            self.duplicate_id_map.update({id: numDuplicates + 1})
            #This uses a space, since GEDCOM IDs can't have spaces in them normally (due to how the line is parsed). Therefore, this new ID will definitely be unique
            return id + " (" + str(numDuplicates) + ")"
        return id
    

    #US23 - Unique Name and Birth Date
    def check_unique_name_and_birth_date(self):
        # Dictionary to store individuals based on name and birth date
        name_birth_dict = {}

        # Iterate through all individuals in the GEDCOM file
        for indi in self.indi_map.values():
            # Check if the individual has a name and a birth date
            if indi.name and indi.birthDate:
                # Create a unique key based on name and birth date
                unique_key = f"{indi.name} {indi.birthDate}"
                
                # Check if the unique key already exists in the dictionary
                if unique_key in name_birth_dict:
                    # If the key exists, it means there's already an individual with the same name and birth date
                    # Add the issue to the list of duplicates
                    name_birth_dict[unique_key].append(indi.id)
                else:
                    # If the key doesn't exist, create a list for it and add the individual
                    name_birth_dict[unique_key] = [indi.id]

        # Iterate through the dictionary to find duplicates
        for key, duplicates in name_birth_dict.items():
            if len(duplicates) > 1:
                # If there are duplicates, create a new anomaly detailing all of them
                detailStr = ""
                for i in range(len(duplicates)):
                    #print(f"Multiple individuals with the same name '{issue[0]['name']}' and birth date '{issue[0]['birth_date']}' found:")
                    detailStr += duplicates[i]
                    if i < len(duplicates) - 1:
                        detailStr += ","
                    detailStr += " "
                sharedDetails = key.split(" ")
                sharedBDay = sharedDetails.pop()
                sharedName = ""
                for namePart in sharedDetails: #Need to reassemble the name
                    sharedName += namePart
                detailStr += f"share a name ({sharedName}) and birthday ({sharedBDay})"
                self.anomalies.append(ReportDetail("Duplicate Name and Birthdate", detailStr))

    
    #US28 - Order siblings by age
    def sort_children_by_age(self):
        def age_sorting_fn(indi_id):
            if(indi_id is None):
                return date.max
            indi_data = self.indi_map.get(indi_id, None)
            if(indi_data is None or indi_data.birthDate is None):
                return date.max
            return indi_data.birthDate

        for fam in self.fam_map.values():
            sorted_siblings = sorted(fam.childIds, key=age_sorting_fn)
            fam.childIds = sorted_siblings

<<<<<<< HEAD
    #US30 - List Living Married
    def check_married_status (self, indi):
        famID_list = []
        if len(indi.spouseIn) > 0:
            for famId in indi.spouseIn:
                family = self.fam_map.get(famId)
                divorceDate = self.get_divorceDate(family)
                if divorceDate == None:
                    famID_list.append(famId)
        return famID_list

    #US31 - List Living Single
    def check_single_status (self, indi):
        if len(indi.spouseIn) > 0:
            for famId in indi.spouseIn:
                family = self.fam_map.get(famId)
                divorceDate = self.get_divorceDate(family)
                if divorceDate == None:
                    return False
            return True
        else:
            return True

=======
    # US35 - List recent births
    def list_recent_births(self, days_threshold=30):
        self.recent_births = []  # Clear the previous list
        current_date = datetime.now()
        threshold_date = current_date - timedelta(days=days_threshold)

        for individual_id, individual in self.indi_map.items():
            if individual.birthDate is not None and individual.birthDate >= threshold_date.date():
                self.recent_births.append(ReportDetail(individual_id, individual.birthDate))

        # Sort recent_births by birth date
        self.recent_births.sort(key=lambda x: x.message)

    # US36 - List recent deaths
    def list_recent_deaths(self, days_threshold=30):
        self.recent_deaths = []  # Clear the previous list
        current_date = datetime.now()
        threshold_date = current_date - timedelta(days=days_threshold)

        for individual_id, individual in self.indi_map.items():
            if individual.deathDate is not None and individual.deathDate >= threshold_date.date():
                self.recent_deaths.append(ReportDetail(individual_id, individual.deathDate))

        # Sort recent_deaths by death date
        self.recent_deaths.sort(key=lambda x: x.message)
>>>>>>> 47e2c267


    #US42 - Reject invalid dates
    #Wrapper around conversion function. Returns None if an error occurs
    def getDateFromString(self, string: str) -> str:
        dateObj: date = None
        try:
            dateObj = stringDateConversion(string)
        except GEDCOMReadException as e:
            self.errors.append(ReportDetail("Invalid Date", e.message))
        finally:
            return dateObj


    def printReport(self) -> None:
        print("[GEDCOM File Report]")
        indiTable = PrettyTable(Individual.createRowHeader())
        for indi in self.indi_map.values():
            indiTable.add_row(indi.getRowData())

        famTable = PrettyTable(Family.createRowHeader())
        for fam in self.fam_map.values():
            famTable.add_row(fam.getRowData(self.indi_map)) #Need to pass in the map of individuals so the names can be printed

        #Will print out all of the errors stored in the error list
        errorTable = PrettyTable(["Error", "Details"])
        for error in self.errors:
            errorTable.add_row(error.getRowData())

        #Will print out all of the anomalies stored in the anomaly list
        anomalyTable = PrettyTable(["Anomaly", "Details"])
        for anomaly in self.anomalies:
            anomalyTable.add_row(anomaly.getRowData())

        #Will print out all of the upcoming birthdays stored in the birthday list
        bdayTable = PrettyTable(["Individual", "Birthday"])
        for bday in self.upcomingBirthdays:
            bdayTable.add_row(bday.getRowData())

        #Will print out all living married individuals
        livingMarriedTable = PrettyTable(["ID", "Name", "Family ID"])
        for indi in self.indi_map.values():
            if indi.deathDate == None:
                present_family = self.check_married_status (indi)
                if len(present_family) > 0:
                    livingMarriedTable.add_row([indi.id, indi.name, present_family])

        #Will print out all singles who are above 30
        singleAbove30Table = PrettyTable(["ID", "Name", "Age"])
        for indi in self.indi_map.values():
            if indi.deathDate == None and indi.calculateAge() > 30:
                single_status = self.check_single_status (indi)
                if single_status == True:
                    singleAbove30Table.add_row([indi.id, indi.name, indi.calculateAge()])

        #Will print out all of the upcoming anniversaries stored in the anniversary list
        anniversaryTable = PrettyTable(["Family", "Anniversary"])
        for anniversary in self.upcomingAnniversaries:
            anniversaryTable.add_row(anniversary.getRowData())

        #Will print out all of the recent births stored in the recent birth list
        recentBirthTable = PrettyTable(["Individual", "Birth Date"])
        for birth in self.recent_births:
            recentBirthTable.add_row(birth.getRowData())

        #Will print out all of the recent deaths stored in the recent death list
        recentDeathTable = PrettyTable(["Individual", "Death Date"])
        for death in self.recent_deaths:
            recentDeathTable.add_row(death.getRowData())

        print("Individuals:")
        print(indiTable)
        print()

        print("Families:")
        print(famTable)
        print()

        print("Errors:")
        print(errorTable)
        print()

        print("Anomalies:")
        print(anomalyTable)
        print()

        print("Living Married People:")
        print(livingMarriedTable)
        print()

        print("Single Living Above 30:")
        print(singleAbove30Table)
        print()

        print("Upcoming Birthdays:")
        print(bdayTable)
        print()

        print("Upcoming Anniversaries:")
        print(anniversaryTable)

        print("Recent Births")
        print(recentBirthTable)

        print("Recent Deaths")
        print(recentDeathTable)
            

#Contains all of the data regarding a certain detail to look out for during a report
#NOTE: Used to store Errors and anomalies inherit from the same class
class ReportDetail():
    def __init__(self, detailType, message):
        self.detailType = detailType
        self.message = message

    def __eq__(self, other: object) -> bool:
        if(isinstance(other, ReportDetail)):
            return self.detailType == other.detailType and self.message == other.message
        return False

    def getRowData(self):
        return [self.detailType, self.message]<|MERGE_RESOLUTION|>--- conflicted
+++ resolved
@@ -226,10 +226,6 @@
             husband = self.indi_map.get(fam.husbandId, None)
             wife = self.indi_map.get(fam.wifeId, None)
             marriageDate = fam.marriageDate
-<<<<<<< HEAD
-=======
-            divorceDate = self.get_divorceDate(fam)
->>>>>>> 47e2c267
             if husband and len(husband.spouseIn) > 1:
                 for famId in husband.spouseIn:
                     if famId != fam.id:
@@ -242,31 +238,19 @@
                             if marriageDate and marriageDateNew and marriageDate < marriageDateNew and divorceDate > marriageDateNew:
                                 bigamy_true.append(famId)
                                 self.anomalies.append(ReportDetail("Bigamy", "Spouse details are: " + husband.id + " and families are " + fam.id + " and " + famId))
-                            elif marriageDate and marriageDateNew and marriageDate > marriageDateNew and divorceDateNew > marriageDate:
+                            elif marriageDate > marriageDateNew and divorceDateNew > marriageDate:
                                 bigamy_true.append(famId)
                                 self.anomalies.append(ReportDetail("Bigamy", "Spouse details are: " + husband.id + " and families are " + fam.id + " and " + famId))
-<<<<<<< HEAD
                         elif divorceDate == None and divorceDateNew == None:
                             bigamy_true.append(famId)
                             self.anomalies.append(ReportDetail("Bigamy", "Spouse details are: " + husband.id + " and families are " + fam.id + " and " + famId))
                         elif divorceDateNew == None and divorceDate > marriageDateNew:
                             bigamy_true.append(famId)
                             self.anomalies.append(ReportDetail("Bigamy", "Spouse details are: " + husband.id + " and families are " + fam.id + " and " + famId))
-                        elif divorceDate == None and marriageDate < divorceDateNew:
+                        elif divorceDateNew and marriageDate and divorceDate is None and marriageDate < divorceDateNew:
                             bigamy_true.append(famId)
                             self.anomalies.append(ReportDetail("Bigamy", "Spouse details are: " + husband.id + " and families are " + fam.id + " and " + famId))
                         
-=======
-                        elif divorceDate and marriageDateNew and divorceDateNew is None and divorceDate > marriageDateNew:
-                            bigamy_true.append(famId)
-                            self.anomalies.append(ReportDetail("Bigamy", "Spouse details are: " + husband.id + " and families are " + fam.id + " and " + famId))
-                        elif divorceDateNew and marriageDate and divorceDate is None and marriageDate < divorceDateNew:
-                            bigamy_true.append(famId)
-                            self.anomalies.append(ReportDetail("Bigamy", "Spouse details are: " + husband.id + " and families are " + fam.id + " and " + famId))
-                        elif divorceDate is None and divorceDateNew is None:
-                            bigamy_true.append(famId)
-                            self.anomalies.append(ReportDetail("Bigamy", "Spouse details are: " + husband.id + " and families are " + fam.id + " and " + famId))
->>>>>>> 47e2c267
             if wife and len(wife.spouseIn) > 1:
                 for famId in wife.spouseIn:
                     if famId != fam.id:
@@ -279,26 +263,16 @@
                             if marriageDate and marriageDateNew and marriageDate < marriageDateNew and divorceDate > marriageDateNew:
                                 bigamy_true.append(famId)
                                 self.anomalies.append(ReportDetail("Bigamy", "Spouse details are: " + wife.id + " and families are " + fam.id + " and " + famId))
-                            elif marriageDate and marriageDateNew and marriageDate > marriageDateNew and divorceDateNew > marriageDate:
+                            elif marriageDate > marriageDateNew and divorceDateNew > marriageDate:
                                 bigamy_true.append(famId)
                                 self.anomalies.append(ReportDetail("Bigamy", "Spouse details are: " + wife.id + " and families are " + fam.id + " and " + famId))
-<<<<<<< HEAD
                         elif divorceDate == None and divorceDateNew == None:
                             bigamy_true.append(famId)
                             self.anomalies.append(ReportDetail("Bigamy", "Spouse details are: " + wife.id + " and families are " + fam.id + " and " + famId))
                         elif divorceDateNew == None and divorceDate > marriageDateNew:
                             bigamy_true.append(famId)
                             self.anomalies.append(ReportDetail("Bigamy", "Spouse details are: " + wife.id + " and families are " + fam.id + " and " + famId))
-                        elif divorceDate == None and marriageDate < divorceDateNew:
-=======
-                        elif divorceDate and marriageDateNew and divorceDateNew is None and divorceDate > marriageDateNew:
-                            bigamy_true.append(famId)
-                            self.anomalies.append(ReportDetail("Bigamy", "Spouse details are: " + wife.id + " and families are " + fam.id + " and " + famId))
                         elif divorceDateNew and marriageDate and divorceDate is None and marriageDate < divorceDateNew:
-                            bigamy_true.append(famId)
-                            self.anomalies.append(ReportDetail("Bigamy", "Spouse details are: " + wife.id + " and families are " + fam.id + " and " + famId))
-                        elif divorceDate is None and divorceDateNew is None:
->>>>>>> 47e2c267
                             bigamy_true.append(famId)
                             self.anomalies.append(ReportDetail("Bigamy", "Spouse details are: " + wife.id + " and families are " + fam.id + " and " + famId))
 
@@ -585,7 +559,6 @@
             sorted_siblings = sorted(fam.childIds, key=age_sorting_fn)
             fam.childIds = sorted_siblings
 
-<<<<<<< HEAD
     #US30 - List Living Married
     def check_married_status (self, indi):
         famID_list = []
@@ -609,7 +582,7 @@
         else:
             return True
 
-=======
+
     # US35 - List recent births
     def list_recent_births(self, days_threshold=30):
         self.recent_births = []  # Clear the previous list
@@ -635,7 +608,6 @@
 
         # Sort recent_deaths by death date
         self.recent_deaths.sort(key=lambda x: x.message)
->>>>>>> 47e2c267
 
 
     #US42 - Reject invalid dates
